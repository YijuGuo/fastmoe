#ifndef CUDA_STREAM_MANAGER_H
#define CUDA_STREAM_MANAGER_H

#include <cuda_runtime.h>
#include <cublas_v2.h>
#include <helper_cuda.h> 

#include <cstdio>


<<<<<<< HEAD
#define MAX_STREAMS 16


struct CudaStreamManager {
    const size_t num_expert;
    cublasHandle_t* handles;
    cudaStream_t* streams;

    CudaStreamManager(const size_t num_expert_) : num_expert(num_expert_) {
        streams = new cudaStream_t[MAX_STREAMS];
		handles = new cublasHandle_t[MAX_STREAMS];
        for (size_t i=0; i<MAX_STREAMS; ++i) {
			checkCudaErrors(cublasCreate(handles + i));
			checkCudaErrors(cudaStreamCreate(streams + i));
			checkCudaErrors(cublasSetStream(handles[i], streams[i]));
		}
    }

    ~CudaStreamManager() {
        for (size_t i=0; i<MAX_STREAMS; ++i) {
            checkCudaErrors(cudaStreamDestroy(streams[i]));
			checkCudaErrors(cublasDestroy(handles[i]));
		}
    }

	inline cudaStream_t& getStream(int idx) {
		return streams[idx % MAX_STREAMS];
	}
	inline cublasHandle_t& getHandle(int idx) {
		return handles[idx % MAX_STREAMS];
	}

	void sync(int=-1);
=======
class CudaStreamManager {
public:
    CudaStreamManager() : num_expert(0), device(0), streams(NULL) {
        int current_device;
        checkCudaErrors(cudaGetDevice(&current_device));
#ifdef MOE_DEBUG
        printf("constructor at device %d\n", current_device);
#endif
    }

    void setup(const size_t num_expert, const int device) {
#ifdef MOE_DEBUG
        printf("setup at device %d\n", device);
#endif
        this->num_expert = num_expert;
        this->device = device;
        checkCudaErrors(cudaSetDevice(device));        
        streams = new cudaStream_t[num_expert];
        checkCudaErrors(cublasCreate(&handle));
        for (size_t i=0; i<num_expert; ++i) {
            checkCudaErrors(cudaStreamCreate(streams+i));
        }
    }

    ~CudaStreamManager() {
#ifdef MOE_DEBUG
        printf("destructor at device %d\n", device);
#endif
        for (size_t i=0; i<num_expert; ++i) {
            checkCudaErrors(cudaStreamDestroy(*(streams+i)));
        }
        checkCudaErrors(cublasDestroy(handle));
        delete[] streams;
    }
    size_t num_expert;
    int device;
    cublasHandle_t handle;
    cudaStream_t* streams;
>>>>>>> ef83c893
}; 

// CudaStreamManager* getCudaStreamManager(const size_t num_expert, const int device);

#endif  // CUDA_STREAM_MANAGER <|MERGE_RESOLUTION|>--- conflicted
+++ resolved
@@ -8,41 +8,6 @@
 #include <cstdio>
 
 
-<<<<<<< HEAD
-#define MAX_STREAMS 16
-
-
-struct CudaStreamManager {
-    const size_t num_expert;
-    cublasHandle_t* handles;
-    cudaStream_t* streams;
-
-    CudaStreamManager(const size_t num_expert_) : num_expert(num_expert_) {
-        streams = new cudaStream_t[MAX_STREAMS];
-		handles = new cublasHandle_t[MAX_STREAMS];
-        for (size_t i=0; i<MAX_STREAMS; ++i) {
-			checkCudaErrors(cublasCreate(handles + i));
-			checkCudaErrors(cudaStreamCreate(streams + i));
-			checkCudaErrors(cublasSetStream(handles[i], streams[i]));
-		}
-    }
-
-    ~CudaStreamManager() {
-        for (size_t i=0; i<MAX_STREAMS; ++i) {
-            checkCudaErrors(cudaStreamDestroy(streams[i]));
-			checkCudaErrors(cublasDestroy(handles[i]));
-		}
-    }
-
-	inline cudaStream_t& getStream(int idx) {
-		return streams[idx % MAX_STREAMS];
-	}
-	inline cublasHandle_t& getHandle(int idx) {
-		return handles[idx % MAX_STREAMS];
-	}
-
-	void sync(int=-1);
-=======
 class CudaStreamManager {
 public:
     CudaStreamManager() : num_expert(0), device(0), streams(NULL) {
@@ -81,7 +46,6 @@
     int device;
     cublasHandle_t handle;
     cudaStream_t* streams;
->>>>>>> ef83c893
 }; 
 
 // CudaStreamManager* getCudaStreamManager(const size_t num_expert, const int device);
