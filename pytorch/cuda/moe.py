import math
from torch import nn
from torch.autograd import Function
import torch

import moe_cuda

torch.manual_seed(42)
torch.cuda.manual_seed(42)

class MOEFunction(Function):
    @staticmethod
    def forward(ctx, inp, gate, weight):
        out_feat, in_feat = weight.size()[1:]
        weight_column_major = weight.transpose(-1, -2).contiguous().view(-1, out_feat, in_feat)
        output = moe_cuda.forward(inp, gate, weight_column_major)
        variables = [inp, gate, weight_column_major]
        ctx.save_for_backward(*variables)

        return output[0]

    @staticmethod
    def backward(ctx, grad_out):
        print("grad_out", grad_out)
        print("input", ctx.saved_tensors[0])
        grad_inp, grad_weight = moe_cuda.backward(
            grad_out.contiguous(), *ctx.saved_tensors)
        out_feat, in_feat = grad_weight.size()[1:]
        print("grad_weight_column_major", grad_weight.flatten())
        grad_weight_row_major = grad_weight.view(-1, in_feat, out_feat).transpose(-1, -2).contiguous().view(-1, out_feat, in_feat)
        return grad_inp, None, grad_weight_row_major


class MOELayer(nn.Module):
    def __init__(self, num_expert=32, in_feat=1024, out_feat=4096):
        super(MOELayer, self).__init__()
        self.num_expert = num_expert
        self.in_feat = in_feat
        self.out_feat = out_feat
        self.weight = nn.Parameter(
            torch.Tensor(num_expert, out_feat, in_feat))
        self.reset_parameters()

    def reset_parameters(self):
        for i in range(self.num_expert):
            linear = nn.Linear(in_features=self.in_feat, out_features=self.out_feat)
            self.weight.data[i] = linear.weight.data

    def forward(self, inp, gate):
        return MOEFunction.apply(inp, gate, self.weight)


class MOELayer_raw(nn.Module):
    def __init__(self, num_expert=32, in_feat=1024, out_feat=4096):
        super(MOELayer_raw, self).__init__()
        self.num_expert = num_expert
        self.in_feat = in_feat
        self.out_feat = out_feat
        self.weight = nn.Parameter(
            torch.Tensor(num_expert, out_feat, in_feat))
        self.reset_parameters()

    def reset_parameters(self):
        for i in range(self.num_expert):
            linear = nn.Linear(in_features=self.in_feat, out_features=self.out_feat)
            self.weight.data[i] = linear.weight.data
    
    def forward(self, inp, gate):
        gate_long = gate.long()
        batch_size = inp.size(0)
        x = inp.new_zeros((batch_size, self.out_feat))
        for i in range(batch_size):
            x[i] = self.weight[gate_long[i]] @ inp[i]
        return x

<<<<<<< HEAD
batch_size = 4
num_expert = 8
in_feat = 2
out_feat = 3

moe = MOELayer(num_expert, in_feat, out_feat).cuda()
moe_raw = MOELayer_raw(num_expert, in_feat, out_feat).cuda()
moe_raw.weight.data = moe.weight.data.clone()
=======

def test():
    batch_size = 4
    num_expert = 4
    in_feat = 2
    out_feat = 3
>>>>>>> cb6aadaa

    moe = MOELayer(num_expert, in_feat, out_feat).cuda()
    moe_einsum = MOELayer_einsum(num_expert, in_feat, out_feat).cuda()
    moe_einsum.weight.data = moe.weight.data.clone()


<<<<<<< HEAD
output = moe(inp, gate)
output_raw = moe_raw(inp.clone(), gate.clone())

#print(output)
#print(output_raw)

y = output.mean()
y.backward()

y_raw = output_raw.mean()
y_raw.backward()

print(moe.weight.grad)
print(moe_raw.weight.grad)
=======
    inp = torch.rand(batch_size, in_feat).cuda()
    gate = torch.randint(low=0, high=num_expert, size=(batch_size, ), requires_grad=False).int().cuda()

    output = moe(inp, gate)
    output_einsum = moe_einsum(inp.clone(), gate.clone())

    print(output)
    print(output_einsum)

    #y = output.mean()
    #y.backward()


if __name__ == '__main__':
    test()
>>>>>>> cb6aadaa
<|MERGE_RESOLUTION|>--- conflicted
+++ resolved
@@ -73,58 +73,35 @@
             x[i] = self.weight[gate_long[i]] @ inp[i]
         return x
 
-<<<<<<< HEAD
-batch_size = 4
-num_expert = 8
-in_feat = 2
-out_feat = 3
-
-moe = MOELayer(num_expert, in_feat, out_feat).cuda()
-moe_raw = MOELayer_raw(num_expert, in_feat, out_feat).cuda()
-moe_raw.weight.data = moe.weight.data.clone()
-=======
 
 def test():
     batch_size = 4
     num_expert = 4
     in_feat = 2
     out_feat = 3
->>>>>>> cb6aadaa
 
     moe = MOELayer(num_expert, in_feat, out_feat).cuda()
-    moe_einsum = MOELayer_einsum(num_expert, in_feat, out_feat).cuda()
-    moe_einsum.weight.data = moe.weight.data.clone()
+    moe_raw = MOELayer_raw(num_expert, in_feat, out_feat).cuda()
+    moe_raw.weight.data = moe.weight.data.clone()
 
-
-<<<<<<< HEAD
-output = moe(inp, gate)
-output_raw = moe_raw(inp.clone(), gate.clone())
-
-#print(output)
-#print(output_raw)
-
-y = output.mean()
-y.backward()
-
-y_raw = output_raw.mean()
-y_raw.backward()
-
-print(moe.weight.grad)
-print(moe_raw.weight.grad)
-=======
     inp = torch.rand(batch_size, in_feat).cuda()
     gate = torch.randint(low=0, high=num_expert, size=(batch_size, ), requires_grad=False).int().cuda()
 
     output = moe(inp, gate)
-    output_einsum = moe_einsum(inp.clone(), gate.clone())
+    output_raw= moe_raw(inp.clone(), gate.clone())
 
     print(output)
-    print(output_einsum)
+    print(output_raw)
 
-    #y = output.mean()
-    #y.backward()
+    y = output.mean()
+    y.backward()
+
+    y_raw = output_raw.mean()
+    y_raw.backward()
+
+    print(moe.weight.grad)
+    print(moe_raw.weight.grad)
 
 
 if __name__ == '__main__':
-    test()
->>>>>>> cb6aadaa
+    test()