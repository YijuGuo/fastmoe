--- conflicted
+++ resolved
@@ -4,36 +4,6 @@
 
 
 class BruteForceMoELinear(nn.Module):
-<<<<<<< HEAD
-    def __init__(self, num_expert=32, in_feat=1024, out_feat=1024, 
-            world_size=0):
-        super(BruteForceMoELinear, self).__init__()
-        self.num_expert = num_expert
-        self.in_feat = in_feat
-        self.out_feat = out_feat
-        self.weight = nn.Parameter(
-            torch.Tensor(num_expert * world_size, out_feat, in_feat))
-        self.reset_parameters()
-
-
-    def reset_parameters(self):
-        for i in range(self.num_expert):
-            linear = nn.Linear(in_features=self.in_feat, 
-                    out_features=self.out_feat)
-            self.weight.data[i] = linear.weight.data
-    
-    def forward(self, inp, gate):
-        gate_long = gate.long()
-        batch_size = inp.size(0)
-        o = torch.empty(batch_size, self.out_feat, dtype=inp.dtype,
-                device=inp.device)
-        for i in range(self.num_expert):
-            idx = (gate == i)
-            x = inp[idx]
-            x = x @ self.weight[i].t()
-            o[idx] = x
-        return o
-=======
     def __init__(
         self,
         activation,
@@ -58,16 +28,19 @@
     def forward(self, inp, gate_idx, gate_score):
         gate_long = gate_idx.long()
         batch_size = inp.size(0)
-        x = inp.new_zeros((batch_size, self.d_model))
-        for i in range(batch_size):
-            t = inp[i] @ self.weight_htoh4[gate_long[i]].t()
-            t = self.activation(t)
-            x[i] = t @ self.weight_h4toh[gate_long[i]].t()
-        x = torch.bmm(gate_score, x.view(-1, self.top_k, self.d_model)).reshape(
-            -1, self.d_model
-        )
+        o = torch.empty(batch_size, self.d_model, dtype=inp.dtype,
+                device=inp.device)
+        for i in range(self.weight_htoh4.shape[0]):
+            idx = (gate_idx == i)
+            x = inp[idx]
+            x = x @ self.weight_htoh4[i].t()
+            x = self.activation(x)
+            x = x @ self.weight_h4toh[i].t()
+            o[idx] = x
+        x = torch.bmm(gate_score, o.view(-1, self.top_k, 
+            self.d_model)).reshape(-1, self.d_model)
         return x
-
+        
 
 class BruteForceMoE(nn.Module):
     def __init__(self, expert, num_expert=32, d_model=1024, world_size=1, top_k=2):
@@ -106,5 +79,4 @@
         ).cuda()
 
     def forward(self, x):
-        return self.model(x)
->>>>>>> 40841453
+        return self.model(x)